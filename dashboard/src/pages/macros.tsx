--- conflicted
+++ resolved
@@ -1,6 +1,10 @@
 import { useDocumentTitle } from 'usehooks-ts';
 import { Table, TableColumn, TableRow } from 'components/Table';
-import { faPlayCircle, faSkull, faGear } from '@fortawesome/free-solid-svg-icons';
+import {
+  faPlayCircle,
+  faSkull,
+  faGear,
+} from '@fortawesome/free-solid-svg-icons';
 import { ButtonMenuConfig } from 'components/ButtonMenu';
 import {
   getMacros,
@@ -12,7 +16,14 @@
   storeMacroConfig,
 } from 'utils/apis';
 import { InstanceContext } from 'data/InstanceContext';
-import { useContext, useEffect, useState, useMemo, Dispatch, SetStateAction } from 'react';
+import {
+  useContext,
+  useEffect,
+  useState,
+  useMemo,
+  Dispatch,
+  SetStateAction,
+} from 'react';
 import { MacroEntry } from 'bindings/MacroEntry';
 import clsx from 'clsx';
 import { useQueryClient } from '@tanstack/react-query';
@@ -29,52 +40,55 @@
   initialMacroData,
   selectedInstance,
   row,
-  macroDataSetter
+  macroDataSetter,
 }: {
-  initialMacroData: GetConfigResponse,
-  selectedInstance: InstanceInfo,
-  row: TableRow,
-  macroDataSetter: Dispatch<SetStateAction<GetConfigResponse | undefined>>
+  initialMacroData: GetConfigResponse;
+  selectedInstance: InstanceInfo;
+  row: TableRow;
+  macroDataSetter: Dispatch<SetStateAction<GetConfigResponse | undefined>>;
 }) => {
   // mirror state so settings ui is in sync with what gets sent to backend
-  const [macroData, setMacroData] = useState<GetConfigResponse>(initialMacroData);
+  const [macroData, setMacroData] =
+    useState<GetConfigResponse>(initialMacroData);
   return (
-    <div className={
-      clsx('mb-2', 'flex flex-col gap-4 @4xl:flex-row')}>
-    <span className="w-full min-w-0 rounded-lg border border-gray-faded/30 child:w-full child:border-b child:border-gray-faded/30 first:child:rounded-t-lg last:child:rounded-b-lg last:child:border-b-0">
-      {
-        Object.entries(macroData.config).map(([_, manifest], index) => {
+    <div className={clsx('mb-2', 'flex flex-col gap-4 @4xl:flex-row')}>
+      <span className="w-full min-w-0 rounded-lg border border-gray-faded/30 child:w-full child:border-b child:border-gray-faded/30 first:child:rounded-t-lg last:child:rounded-b-lg last:child:border-b-0">
+        {Object.entries(macroData.config).map(([_, manifest], index) => {
           return (
-              <SettingField 
-                key = {index} 
-                instance = {selectedInstance}
-                sectionId={`${selectedInstance.uuid}-${row.name}`}
-                settingId={manifest.setting_id}
-                setting={adaptSettingManifest(manifest)}
-                error = {null}
-                onSubmit={(value) => {
-                  const newState = {
-                    ...macroData,
-                    config: {
-                      ...macroData.config,
-                      [`${manifest.name}`]: {
-                        ...macroData.config[`${manifest.name}`],
-                        value
-                      }
-                    }
-                  }
-                  macroDataSetter(newState);
-                  setMacroData(newState);
-                }}
-              /> )
-        })
-      }
-      
-    </span>
-    {macroData && macroData.error && <TextCaption text = {'This macro requires additional config.' || ''} className = 'text-small text-red-300 whitespace-pre-wrap'/>}
+            <SettingField
+              key={index}
+              instance={selectedInstance}
+              sectionId={`${selectedInstance.uuid}-${row.name}`}
+              settingId={manifest.setting_id}
+              setting={adaptSettingManifest(manifest)}
+              error={null}
+              onSubmit={(value) => {
+                const newState = {
+                  ...macroData,
+                  config: {
+                    ...macroData.config,
+                    [`${manifest.name}`]: {
+                      ...macroData.config[`${manifest.name}`],
+                      value,
+                    },
+                  },
+                };
+                macroDataSetter(newState);
+                setMacroData(newState);
+              }}
+            />
+          );
+        })}
+      </span>
+      {macroData && macroData.error && (
+        <TextCaption
+          text={'This macro requires additional config.' || ''}
+          className="whitespace-pre-wrap text-small text-red-300"
+        />
+      )}
     </div>
-  )
-}
+  );
+};
 
 export type MacrosPage = 'All Macros' | 'Running Tasks' | 'History';
 const Macros = () => {
@@ -83,8 +97,9 @@
   const [macros, setMacros] = useState<TableRow[]>([]);
   const [tasks, setTasks] = useState<TableRow[]>([]);
   const [history, setHistory] = useState<TableRow[]>([]);
-  const [ showMacroConfigModal, setShowMacroConfigModal ] = useState(false);
-  const [macroConfigContents, setMacroConfigContents] = useState<ReactNode>(null);
+  const [showMacroConfigModal, setShowMacroConfigModal] = useState(false);
+  const [macroConfigContents, setMacroConfigContents] =
+    useState<ReactNode>(null);
 
   // macro settings state
   const [macroData, setMacroData] = useState<GetConfigResponse>();
@@ -161,24 +176,29 @@
       toast.error('Error opening macro config: No instance selected');
       return;
     }
-    try { 
-      const initialData = await getMacroConfig(selectedInstance.uuid,  row.name as string);
+    try {
+      const initialData = await getMacroConfig(
+        selectedInstance.uuid,
+        row.name as string
+      );
       // store initial settings to potentially rollback
       setMacroData(initialData);
       setMacroRow(row);
 
-      setMacroConfigContents(<MacroModalContents
-        initialMacroData={initialData}
-        macroDataSetter={setMacroData}
-        selectedInstance={selectedInstance}
-        row={row}
-      />)
-      setShowMacroConfigModal(true)
+      setMacroConfigContents(
+        <MacroModalContents
+          initialMacroData={initialData}
+          macroDataSetter={setMacroData}
+          selectedInstance={selectedInstance}
+          row={row}
+        />
+      );
+      setShowMacroConfigModal(true);
     } catch (error) {
       // error potentialy thrown by axioswrapper - should be error type
       toast.error((error as Error).message);
     }
-  }
+  };
 
   useEffect(() => {
     if (!selectedInstance) return;
@@ -227,8 +247,8 @@
                   []
                 );
                 if (result !== '') {
-                  toast.error(result)
-                  await openMacroModal(row)
+                  toast.error(result);
+                  await openMacroModal(row);
                   return;
                 }
                 const newMacros = macros.map((macro) => {
@@ -251,8 +271,8 @@
               variant: 'text',
               intention: 'info',
               disabled: false,
-              onClick: openMacroModal
-            }
+              onClick: openMacroModal,
+            },
           ],
         },
       },
@@ -344,40 +364,35 @@
           onClick={() => setShowCreateMacro(true)}
         />
       </div> */}
-<<<<<<< HEAD
-      <div className="mb-4">All macros for your instance</div>
-=======
-      {
-      showMacroConfigModal && 
-      <ConfirmDialog
-      title = "Macro Config"
-      type = "info"
-      isOpen = {showMacroConfigModal}
-      onClose = {() => {
-        setShowMacroConfigModal(false)
-      }}
-      confirmButtonText='Save'
-      closeButtonText='Close'
-      onConfirm={async () => {
-        if (!selectedInstance || !macroRow || !macroData) {
-          // theoretically, this should never occur
-          toast.error("Error: Invalid state")
-        } else {
-          await storeMacroConfig(
-            selectedInstance.uuid,
-            macroRow.name as string,
-            macroData.config
-          );
-        }
-        
-        setShowMacroConfigModal(false)
-      }}
-      >
-        {macroConfigContents}
-      </ConfirmDialog>
-      }
+      {showMacroConfigModal && (
+        <ConfirmDialog
+          title="Macro Config"
+          type="info"
+          isOpen={showMacroConfigModal}
+          onClose={() => {
+            setShowMacroConfigModal(false);
+          }}
+          confirmButtonText="Save"
+          closeButtonText="Close"
+          onConfirm={async () => {
+            if (!selectedInstance || !macroRow || !macroData) {
+              // theoretically, this should never occur
+              toast.error('Error: Invalid state');
+            } else {
+              await storeMacroConfig(
+                selectedInstance.uuid,
+                macroRow.name as string,
+                macroData.config
+              );
+            }
+
+            setShowMacroConfigModal(false);
+          }}
+        >
+          {macroConfigContents}
+        </ConfirmDialog>
+      )}
       <div className="mt-[0rem] mb-4">All macros for your instance</div>
->>>>>>> 60ad91dd
       <div className="flex flex-row justify-start border-b border-gray-400">
         {pages.map((page) => (
           <button
@@ -385,8 +400,8 @@
             className={clsx(
               selectedPage === page &&
                 'border-b-2 border-blue-200 text-blue-200',
-              'font-mediumbold mr-4 hover:cursor-pointer',
-              'enabled:focus-visible:ring-blue-faded/50 focus-visible:outline-none enabled:focus-visible:ring-4'
+              'mr-4 font-mediumbold hover:cursor-pointer',
+              'focus-visible:outline-none enabled:focus-visible:ring-4 enabled:focus-visible:ring-blue-faded/50'
             )}
             onClick={() => setSelectedPage(page)}
           >
