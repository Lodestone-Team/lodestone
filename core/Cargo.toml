--- conflicted
+++ resolved
@@ -90,17 +90,14 @@
 once_cell = "1.17.1"
 fs3 = "0.5.0"
 import_map = "0.15.0"
-<<<<<<< HEAD
-which = "5.0.0"
-bollard = "*"
-=======
 playit-agent-common = {git = "https://github.com/playit-cloud/playit-agent/", branch = "v0.9"}
 playit-agent-core-v09 = {package = "playit-agent-core", git = "https://github.com/playit-cloud/playit-agent/", branch = "v0.9"}
 playit-agent-core = {package = "playit-agent-core", git = "https://github.com/playit-cloud/playit-agent/", branch = "master"}
 playit-agent-proto = {package = "playit-agent-proto", git = "https://github.com/playit-cloud/playit-agent/", branch = "master"}
 hex = "0.4.3"
 toml = "0.7.4"
->>>>>>> b925f5cc
+which = "5.0.0"
+bollard = "*"
 [dependencies.uuid]
 version = "1.1.2"
 features = [
