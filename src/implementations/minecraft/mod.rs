pub mod configurable;
pub mod fabric;
mod forge;
mod line_parser;
pub mod r#macro;
mod paper;
pub mod player;
mod players_manager;
pub mod resource;
pub mod server;
pub mod util;
mod vanilla;
pub mod versions;

use color_eyre::eyre::{eyre, Context, ContextCompat};
use enum_kinds::EnumKind;
use indexmap::IndexMap;

use std::collections::HashMap;
use std::process::Stdio;
use std::sync::atomic::AtomicBool;
use std::sync::Arc;
use sysinfo::SystemExt;
use tokio::io::AsyncWriteExt;
use tokio::process::{Child, Command};

use tokio::sync::Mutex;

use ::serde::{Deserialize, Serialize};
use serde_json::to_string_pretty;

use tracing::error;

use tokio;
use ts_rs::TS;

use crate::error::Error;
use crate::event_broadcaster::EventBroadcaster;
<<<<<<< HEAD
use crate::events::{CausedBy, Event, EventInner, ProgressionEvent, ProgressionEventInner, ProgressionEventID};
use crate::macro_executor::{MacroExecutor, MacroPID};
=======
use crate::events::{Event, ProgressionEventID};
use crate::macro_executor::MacroExecutor;
>>>>>>> 12ece2e3
use crate::prelude::PATH_TO_BINARIES;
use crate::traits::t_configurable::PathBuf;

use crate::traits::t_configurable::manifest::{
    ConfigurableManifest, ConfigurableValue, ConfigurableValueType, SectionManifest,
    SettingManifest, SetupManifest, SetupValue,
};

use crate::traits::t_macro::TaskEntry;
use crate::traits::t_server::State;
use crate::traits::TInstance;
use crate::types::{DotLodestoneConfig, InstanceUuid};
use crate::util::{
    dont_spawn_terminal, download_file, format_byte, format_byte_download, unzip_file_async,
    UnzipOption,
};

use self::configurable::{CmdArgSetting, ServerPropertySetting};
use self::fabric::get_fabric_minecraft_versions;
use self::forge::get_forge_minecraft_versions;
use self::paper::get_paper_minecraft_versions;
use self::players_manager::PlayersManager;
use self::util::{get_jre_url, get_server_jar_url, read_properties_from_path};
use self::vanilla::get_vanilla_minecraft_versions;

#[derive(Debug, Clone, TS, Serialize, Deserialize, PartialEq)]
#[ts(export)]
pub struct FabricLoaderVersion(String);
#[derive(Debug, Clone, TS, Serialize, Deserialize, PartialEq)]
#[ts(export)]
pub struct FabricInstallerVersion(String);
#[derive(Debug, Clone, TS, Serialize, Deserialize, PartialEq)]
#[ts(export)]
pub struct PaperBuildVersion(i64);
#[derive(Debug, Clone, TS, Serialize, Deserialize, PartialEq)]
#[ts(export)]
pub struct ForgeBuildVersion(String);

#[derive(Debug, Clone, Serialize, Deserialize, PartialEq, EnumKind)]
#[serde(rename_all = "snake_case")]
#[enum_kind(FlavourKind, derive(Serialize, Deserialize, TS))]
pub enum Flavour {
    Vanilla,
    Fabric {
        loader_version: Option<FabricLoaderVersion>,
        installer_version: Option<FabricInstallerVersion>,
    },
    Paper {
        build_version: Option<PaperBuildVersion>,
    },
    Spigot,
    Forge {
        build_version: Option<ForgeBuildVersion>,
    },
}

impl From<FlavourKind> for Flavour {
    fn from(kind: FlavourKind) -> Self {
        match kind {
            FlavourKind::Vanilla => Flavour::Vanilla,
            FlavourKind::Fabric => Flavour::Fabric {
                loader_version: None,
                installer_version: None,
            },
            FlavourKind::Paper => Flavour::Paper {
                build_version: None,
            },
            FlavourKind::Spigot => Flavour::Spigot,
            FlavourKind::Forge => Flavour::Forge {
                build_version: None,
            },
        }
    }
}

impl ToString for Flavour {
    fn to_string(&self) -> String {
        match self {
            Flavour::Vanilla => "vanilla".to_string(),
            Flavour::Fabric { .. } => "fabric".to_string(),
            Flavour::Paper { .. } => "paper".to_string(),
            Flavour::Spigot => "spigot".to_string(),
            Flavour::Forge { .. } => "forge".to_string(),
        }
    }
}

impl ToString for FlavourKind {
    fn to_string(&self) -> String {
        match self {
            FlavourKind::Vanilla => "vanilla".to_string(),
            FlavourKind::Fabric => "fabric".to_string(),
            FlavourKind::Paper => "paper".to_string(),
            FlavourKind::Spigot => "spigot".to_string(),
            FlavourKind::Forge => "forge".to_string(),
        }
    }
}

#[derive(Clone, Debug, Serialize, Deserialize)]
pub struct SetupConfig {
    pub name: String,
    pub version: String,
    pub flavour: Flavour,
    pub port: u32,
    pub cmd_args: Vec<String>,
    pub description: Option<String>,
    pub min_ram: Option<u32>,
    pub max_ram: Option<u32>,
    pub auto_start: Option<bool>,
    pub restart_on_crash: Option<bool>,
    pub backup_period: Option<u32>,
}
#[derive(Clone, Debug, Serialize, Deserialize)]
pub struct RestoreConfig {
    pub name: String,
    pub version: String,
    pub flavour: Flavour,
    pub description: String,
    pub cmd_args: Vec<String>,
    pub java_cmd: Option<String>,
    pub port: u32,
    pub min_ram: u32,
    pub max_ram: u32,
    pub auto_start: bool,
    pub restart_on_crash: bool,
    pub backup_period: Option<u32>,
    pub jre_major_version: u64,
    pub has_started: bool,
}

#[derive(Clone)]
pub struct MinecraftInstance {
    config: Arc<Mutex<RestoreConfig>>,
    uuid: InstanceUuid,
    creation_time: i64,
    state: Arc<Mutex<State>>,
    event_broadcaster: EventBroadcaster,
    // file paths
    path_to_instance: PathBuf,
    path_to_config: PathBuf,
    path_to_properties: PathBuf,

    // directory paths
    path_to_macros: PathBuf,
    path_to_resources: PathBuf,
    path_to_runtimes: PathBuf,

    // variables which can be changed at runtime
    auto_start: Arc<AtomicBool>,
    restart_on_crash: Arc<AtomicBool>,
    backup_period: Option<u32>,
    process: Arc<Mutex<Option<Child>>>,
    stdin: Arc<Mutex<Option<tokio::process::ChildStdin>>>,
    system: Arc<Mutex<sysinfo::System>>,
    players_manager: Arc<Mutex<PlayersManager>>,
    configurable_manifest: Arc<Mutex<ConfigurableManifest>>,
    macro_executor: MacroExecutor,
    rcon_conn: Arc<Mutex<Option<rcon::Connection<tokio::net::TcpStream>>>>,
    macro_name_to_last_run: Arc<Mutex<HashMap<String, i64>>>,
    pid_to_task_entry: Arc<Mutex<IndexMap<MacroPID, TaskEntry>>>,
}

#[tokio::test]
async fn test_setup_manifest() {
    let manifest = MinecraftInstance::setup_manifest(&FlavourKind::Fabric)
        .await
        .unwrap();
    let manifest_json_string = serde_json::to_string_pretty(&manifest).unwrap();
    println!("{manifest_json_string}");
}

impl MinecraftInstance {
    pub async fn setup_manifest(flavour: &FlavourKind) -> Result<SetupManifest, Error> {
        let versions = match flavour {
            FlavourKind::Vanilla => get_vanilla_minecraft_versions().await,
            FlavourKind::Fabric => get_fabric_minecraft_versions().await,
            FlavourKind::Paper => get_paper_minecraft_versions().await,
            FlavourKind::Spigot => todo!(),
            FlavourKind::Forge => get_forge_minecraft_versions().await,
        }
        .context("Failed to get minecraft versions")?;

        let version_setting = SettingManifest::new_value_with_type(
            "version".to_string(),
            "Version".to_string(),
            "The version of minecraft to use".to_string(),
            Some(ConfigurableValue::Enum(versions.first().unwrap().clone())),
            ConfigurableValueType::Enum { options: versions },
            None,
            false,
            true,
        );

        let port_setting = SettingManifest::new_value_with_type(
            "port".to_string(),
            "Port".to_string(),
            "The port to run the server on".to_string(),
            Some(ConfigurableValue::UnsignedInteger(25565)),
            ConfigurableValueType::UnsignedInteger {
                min: Some(0),
                max: Some(65535),
            },
            Some(ConfigurableValue::UnsignedInteger(25565)),
            false,
            true,
        );

        let min_ram_setting = SettingManifest::new_required_value(
            "min_ram".to_string(),
            "Minimum RAM".to_string(),
            "The minimum amount of RAM to allocate to the server".to_string(),
            ConfigurableValue::UnsignedInteger(1024),
            Some(ConfigurableValue::UnsignedInteger(1024)),
            false,
            true,
        );

        let max_ram_setting = SettingManifest::new_required_value(
            "max_ram".to_string(),
            "Maximum RAM".to_string(),
            "The maximum amount of RAM to allocate to the server".to_string(),
            ConfigurableValue::UnsignedInteger(2048),
            Some(ConfigurableValue::UnsignedInteger(2048)),
            false,
            true,
        );

        let command_line_args_setting = SettingManifest::new_optional_value(
            "cmd_args".to_string(),
            "Command Line Arguments".to_string(),
            "Command line arguments to pass to the server".to_string(),
            None,
            ConfigurableValueType::String { regex: None },
            None,
            false,
            true,
        );

        let mut section_1_map = IndexMap::new();

        section_1_map.insert("version".to_string(), version_setting);
        section_1_map.insert("port".to_string(), port_setting);

        let mut section_2_map = IndexMap::new();

        section_2_map.insert("min_ram".to_string(), min_ram_setting);

        section_2_map.insert("max_ram".to_string(), max_ram_setting);

        section_2_map.insert("cmd_args".to_string(), command_line_args_setting);

        let section_1 = SectionManifest::new(
            "section_1".to_string(),
            "Basic Settings".to_string(),
            "Basic settings for the server.".to_string(),
            section_1_map,
        );

        let section_2 = SectionManifest::new(
            "section_2".to_string(),
            "Advanced Settings".to_string(),
            "Advanced settings for your minecraft server.".to_string(),
            section_2_map,
        );

        let mut sections = IndexMap::new();

        sections.insert("section_1".to_string(), section_1);
        sections.insert("section_2".to_string(), section_2);

        Ok(SetupManifest {
            setting_sections: sections,
        })
    }

    pub async fn construct_setup_config(
        setup_value: SetupValue,
        flavour: FlavourKind,
    ) -> Result<SetupConfig, Error> {
        Self::setup_manifest(&flavour)
            .await?
            .validate_setup_value(&setup_value)?;

        // ALL of the following unwraps are safe because we just validated the manifest value
        let description = setup_value.description.clone();

        let name = setup_value.name.clone();

        let version = setup_value
            .get_unique_setting("version")
            .unwrap()
            .get_value()
            .unwrap()
            .try_as_enum()
            .unwrap();

        let port = setup_value
            .get_unique_setting("port")
            .unwrap()
            .get_value()
            .unwrap()
            .try_as_unsigned_integer()
            .unwrap();

        let min_ram = setup_value
            .get_unique_setting("min_ram")
            .unwrap()
            .get_value()
            .unwrap()
            .try_as_unsigned_integer()
            .unwrap();

        let max_ram = setup_value
            .get_unique_setting("max_ram")
            .unwrap()
            .get_value()
            .unwrap()
            .try_as_unsigned_integer()
            .unwrap();

        let cmd_args: Vec<String> = setup_value
            .get_unique_setting("cmd_args")
            .unwrap()
            .get_value()
            .map(|v| v.try_as_string().unwrap())
            .unwrap_or(&"".to_string())
            .split(' ')
            .map(|s| s.to_string())
            .collect();

        Ok(SetupConfig {
            name,
            description,
            version: version.clone(),
            port,
            min_ram: Some(min_ram),
            max_ram: Some(max_ram),
            cmd_args,
            flavour: flavour.into(),
            auto_start: Some(setup_value.auto_start),
            restart_on_crash: Some(setup_value.restart_on_crash),
            backup_period: None,
        })
    }

    fn init_configurable_manifest(
        restore_config: &RestoreConfig,
        java_cmd: String,
    ) -> ConfigurableManifest {
        let mut cmd_args_config_map = IndexMap::new();
        let cmd_args = CmdArgSetting::Args(restore_config.cmd_args.clone());
        cmd_args_config_map.insert(cmd_args.get_identifier().to_owned(), cmd_args.into());
        let min_ram = CmdArgSetting::MinRam(restore_config.min_ram);
        cmd_args_config_map.insert(min_ram.get_identifier().to_owned(), min_ram.into());
        let max_ram = CmdArgSetting::MaxRam(restore_config.max_ram);
        cmd_args_config_map.insert(max_ram.get_identifier().to_owned(), max_ram.into());
        let java_cmd = CmdArgSetting::JavaCmd(java_cmd);
        cmd_args_config_map.insert(java_cmd.get_identifier().to_owned(), java_cmd.into());

        let cmd_line_section_manifest = SectionManifest::new(
            CmdArgSetting::get_section_id().to_string(),
            "Command Line Settings".to_string(),
            "Settings are passed to the server and Java as command line arguments".to_string(),
            cmd_args_config_map,
        );

        let server_properties_section_manifest = SectionManifest::new(
            ServerPropertySetting::get_section_id().to_string(),
            "Server Properties Settings".to_string(),
            "All settings in the server.properties file can be configured here".to_string(),
            IndexMap::new(),
        );

        let mut setting_sections = IndexMap::new();

        setting_sections.insert(
            CmdArgSetting::get_section_id().to_string(),
            cmd_line_section_manifest,
        );

        setting_sections.insert(
            ServerPropertySetting::get_section_id().to_string(),
            server_properties_section_manifest,
        );

        ConfigurableManifest::new(false, false, setting_sections)
    }

    pub async fn new(
        config: SetupConfig,
        dot_lodestone_config: DotLodestoneConfig,
        path_to_instance: PathBuf,
        progression_event_id: &ProgressionEventID,
        event_broadcaster: EventBroadcaster,
        macro_executor: MacroExecutor,
    ) -> Result<MinecraftInstance, Error> {
        let path_to_config = path_to_instance.join(".lodestone_minecraft_config.json");
        let path_to_eula = path_to_instance.join("eula.txt");
        let path_to_macros = path_to_instance.join("macros");
        let path_to_resources = path_to_instance.join("resources");
        let path_to_properties = path_to_instance.join("server.properties");
        let path_to_runtimes = PATH_TO_BINARIES.with(|path| path.clone());

        let uuid = dot_lodestone_config.uuid().to_owned();

        // Step 1: Create Directories
        event_broadcaster.send(Event::new_progression_event_update(
            progression_event_id,
            "1/4: Creating directories",
            1.0,
        ));
        tokio::fs::create_dir_all(&path_to_instance)
            .await
            .and(tokio::fs::create_dir_all(&path_to_macros).await)
            .and(tokio::fs::create_dir_all(&path_to_resources.join("mods")).await)
            .and(tokio::fs::create_dir_all(&path_to_resources.join("worlds")).await)
            .and(tokio::fs::create_dir_all(&path_to_resources.join("defaults")).await)
            .and(tokio::fs::write(&path_to_eula, "#generated by Lodestone\neula=true").await)
            .and(
                tokio::fs::write(&path_to_properties, format!("server-port={}", config.port)).await,
            )
            .context("Could not create some files or directories for instance")
            .map_err(|e| {
                error!("{e}");
                e
            })?;

        // Step 2: Download JRE
        let (url, jre_major_version) = get_jre_url(config.version.as_str())
            .await
            .context("Could not get JRE URL")?;
        if !path_to_runtimes
            .join("java")
            .join(format!("jre{}", jre_major_version))
            .exists()
        {
            let downloaded = download_file(
                &url,
                &path_to_runtimes.join("java"),
                None,
                {
                    let event_broadcaster = event_broadcaster.clone();
<<<<<<< HEAD
                    let progression_event_id = progression_event_id;
=======
>>>>>>> 12ece2e3
                    &move |dl| {
                        if let Some(total) = dl.total {
                            event_broadcaster.send(Event::new_progression_event_update(
                                progression_event_id,
                                format!(
                                    "2/4: Downloading JRE {}",
                                    format_byte_download(dl.downloaded, total)
                                ),
                                (dl.step as f64 / total as f64) * 4.0,
                            ));
                        }
                    }
                },
                true,
            )
            .await?;

            let unzipped_content = unzip_file_async(
                &downloaded,
                UnzipOption::ToDir(path_to_runtimes.join("java")),
            )
            .await?;
            if unzipped_content.len() != 1 {
                return Err(eyre!(
                    "Expected only one file in the JRE archive, got {}",
                    unzipped_content.len()
                )
                .into());
            }

            tokio::fs::remove_file(&downloaded).await.context(format!(
                "Could not remove downloaded JRE file {}",
                downloaded.display()
            ))?;

            tokio::fs::rename(
                unzipped_content.iter().last().unwrap(),
                path_to_runtimes
                    .join("java")
                    .join(format!("jre{}", jre_major_version)),
            )
            .await
            .context(format!(
                "Could not rename JRE directory {}",
                unzipped_content.iter().last().unwrap().display()
            ))?;
        } else {
            event_broadcaster.send(Event::new_progression_event_update(
                progression_event_id,
                "2/4: JRE already downloaded",
                4.0,
            ));
        }

        // Step 3: Download server.jar
        let flavour_name = config.flavour.to_string();
        let (jar_url, flavour) = get_server_jar_url(config.version.as_str(), &config.flavour)
            .await
            .ok_or_else({
                || {
                    eyre!(
                        "Could not find a {} server.jar for version {}",
                        flavour_name,
                        config.version
                    )
                }
            })?;
        let jar_name = match flavour {
            Flavour::Forge { .. } => "forge-installer.jar",
            _ => "server.jar",
        };

        download_file(
            jar_url.as_str(),
            &path_to_instance,
            Some(jar_name),
            {
                let event_broadcaster = event_broadcaster.clone();
                &move |dl| {
                    if let Some(total) = dl.total {
                        event_broadcaster.send(Event::new_progression_event_update(
                            progression_event_id,
                            format!(
                                "3/4: Downloading {} {} {}",
                                flavour_name,
                                jar_name,
                                format_byte_download(dl.downloaded, total),
                            ),
                            (dl.step as f64 / total as f64) * 3.0,
                        ));
                    } else {
                        event_broadcaster.send(Event::new_progression_event_update(
                            progression_event_id,
                            format!(
                                "3/4: Downloading {} {} {}",
                                flavour_name,
                                jar_name,
                                format_byte(dl.downloaded),
                            ),
                            0.0,
                        ));
                    }
                }
            },
            true,
        )
        .await?;
        let jre = path_to_runtimes
            .join("java")
            .join(format!("jre{}", jre_major_version))
            .join(if std::env::consts::OS == "macos" {
                "Contents/Home/bin"
            } else {
                "bin"
            })
            .join("java");
        // Step 3 (part 2): Forge Setup
        if let Flavour::Forge { .. } = flavour.clone() {
            event_broadcaster.send(Event::new_progression_event_update(
                progression_event_id,
                "3/4: Installing Forge Server",
                1.0,
            ));

            if !dont_spawn_terminal(
                Command::new(&jre)
                    .arg("-jar")
                    .arg(&path_to_instance.join("forge-installer.jar"))
                    .arg("--installServer")
                    .arg(&path_to_instance)
                    .current_dir(&path_to_instance),
            )
            .stderr(Stdio::null())
            .stdout(Stdio::null())
            .stdin(Stdio::null())
            .spawn()
            .context("Failed to start forge-installer.jar")?
            .wait()
            .await
            .context("forge-installer.jar failed")?
            .success()
            {
                return Err(eyre!("Failed to install forge server").into());
            }

            tokio::fs::write(
                &path_to_instance.join("user_jvm_args.txt"),
                "# Generated by Lodestone\n# This file is ignored by Lodestone\n# Please set arguments using Lodestone",
            )
            .await
            .context("Could not create user_jvm_args.txt")?;
        }

        // Step 4: Finishing Up
        event_broadcaster.send(Event::new_progression_event_update(
            progression_event_id,
            "4/4: Finishing up",
            1.0,
        ));

        let restore_config = RestoreConfig {
            name: config.name,
            version: config.version,
            flavour,
            description: config.description.unwrap_or_default(),
            cmd_args: config.cmd_args,
            port: config.port,
            min_ram: config.min_ram.unwrap_or(2048),
            max_ram: config.max_ram.unwrap_or(4096),
            auto_start: config.auto_start.unwrap_or(false),
            restart_on_crash: config.restart_on_crash.unwrap_or(false),
            backup_period: config.backup_period,
            jre_major_version,
            has_started: false,
            java_cmd: Some(jre.to_string_lossy().to_string()),
        };
        // create config file
        tokio::fs::write(
            &path_to_config,
            to_string_pretty(&restore_config).context(
                "Failed to serialize config to string. This is a bug, please report it.",
            )?,
        )
        .await
        .context(format!(
            "Failed to write config file at {}",
            &path_to_config.display()
        ))?;
        MinecraftInstance::restore(
            path_to_instance,
            dot_lodestone_config,
            event_broadcaster,
            macro_executor,
        )
        .await
    }

    pub async fn restore(
        path_to_instance: PathBuf,
        dot_lodestone_config: DotLodestoneConfig,
        event_broadcaster: EventBroadcaster,
        macro_executor: MacroExecutor,
    ) -> Result<MinecraftInstance, Error> {
        let path_to_config = path_to_instance.join(".lodestone_minecraft_config.json");
        let restore_config: RestoreConfig =
            serde_json::from_reader(std::fs::File::open(&path_to_config).context(format!(
                "Failed to open config file at {}",
                &path_to_config.display()
            ))?)
            .context(
                "Failed to deserialize config from string. Was the config file modified manually?",
            )?;
        let path_to_macros = path_to_instance.join("macros");
        let path_to_resources = path_to_instance.join("resources");
        let path_to_properties = path_to_instance.join("server.properties");
        let path_to_runtimes = PATH_TO_BINARIES.with(|path| path.clone());
        // if the properties file doesn't exist, create it
        if !path_to_properties.exists() {
            tokio::fs::write(
                &path_to_properties,
                format!("server-port={}", restore_config.port),
            )
            .await
            .expect("failed to write to server.properties");
        };
        let java_path = path_to_runtimes
            .join("java")
            .join(format!("jre{}", restore_config.jre_major_version))
            .join(if std::env::consts::OS == "macos" {
                "Contents/Home/bin"
            } else {
                "bin"
            })
            .join("java");

        let configurable_manifest = Arc::new(Mutex::new(Self::init_configurable_manifest(
            &restore_config,
            java_path.to_string_lossy().to_string(),
        )));

        let mut instance = MinecraftInstance {
            state: Arc::new(Mutex::new(State::Stopped)),
            uuid: dot_lodestone_config.uuid().clone(),
            creation_time: dot_lodestone_config.creation_time(),
            auto_start: Arc::new(AtomicBool::new(restore_config.auto_start)),
            restart_on_crash: Arc::new(AtomicBool::new(restore_config.restart_on_crash)),
            backup_period: restore_config.backup_period,
            players_manager: Arc::new(Mutex::new(PlayersManager::new(
                event_broadcaster.clone(),
                dot_lodestone_config.uuid().clone(),
            ))),
            config: Arc::new(Mutex::new(restore_config)),
            path_to_instance,
            path_to_config,
            path_to_properties,
            path_to_macros,
            path_to_resources,
            macro_executor,
            event_broadcaster,
            path_to_runtimes,
            process: Arc::new(Mutex::new(None)),
            system: Arc::new(Mutex::new(sysinfo::System::new_all())),
            stdin: Arc::new(Mutex::new(None)),
            rcon_conn: Arc::new(Mutex::new(None)),
            configurable_manifest,
            macro_name_to_last_run: Arc::new(Mutex::new(HashMap::new())),
            pid_to_task_entry: Arc::new(Mutex::new(IndexMap::new())),
        };
        instance
            .read_properties()
            .await
            .context("Failed to read properties")?;
        Ok(instance)
    }

    async fn write_config_to_file(&self) -> Result<(), Error> {
        tokio::fs::write(
            &self.path_to_config,
            to_string_pretty(&*self.config.lock().await)
                .context("Failed to serialize config to string, this is a bug, please report it")?,
        )
        .await
        .context(format!(
            "Failed to write config to file at {}",
            &self.path_to_config.display()
        ))?;
        Ok(())
    }

    async fn read_properties(&mut self) -> Result<(), Error> {
        let properties = read_properties_from_path(&self.path_to_properties).await?;
        let mut lock = self.configurable_manifest.lock().await;
        for (key, value) in properties.iter() {
            let _ = lock
                .set_setting(
                    ServerPropertySetting::get_section_id(),
                    match ServerPropertySetting::from_key_val(key, value) {
                        Ok(v) => v.into(),
                        Err(e) => {
                            error!(
                                "Failed to parse property {} with value {}: {}",
                                key, value, e
                            );
                            continue;
                        }
                    },
                )
                .map_err(|e| {
                    error!("Failed to set property {} to {}: {}", key, value, e);
                });
        }
        Ok(())
    }

    async fn write_properties_to_file(&self) -> Result<(), Error> {
        // open the file in write-only mode, returns `io::Result<File>`
        let mut file = tokio::fs::File::create(&self.path_to_properties)
            .await
            .context(format!(
                "Failed to open properties file at {}",
                &self.path_to_properties.display()
            ))?;
        let mut setting_str = "".to_string();
        for (key, value) in self
            .configurable_manifest
            .lock()
            .await
            .get_section(ServerPropertySetting::get_section_id())
            .unwrap()
            .all_settings()
            .iter()
        {
            // print the key and value separated by a =
            // println!("{}={}", key, value);
            setting_str.push_str(&format!(
                "{}={}\n",
                key,
                value
                    .get_value()
                    .expect("Programming error, value is not set")
                    .to_string()
            ));
        }
        file.write_all(setting_str.as_bytes())
            .await
            .context(format!(
                "Failed to write properties to file at {}",
                &self.path_to_properties.display()
            ))?;
        Ok(())
    }

    async fn sync_configurable_to_restore_config(&self) {
        let mut config_lock = self.config.lock().await;
        let configurable_map_lock = self.configurable_manifest.lock().await;
        let configurable_map = configurable_map_lock
            .get_section(CmdArgSetting::get_section_id())
            .unwrap()
            .all_settings();
        config_lock.cmd_args = configurable_map
            .get(CmdArgSetting::Args(Default::default()).get_identifier())
            .expect("Programming error, value is not set")
            .get_value()
            .expect("Programming error, value is not set")
            .clone()
            .try_as_string()
            .expect("Programming error, value is not a string")
            .split(' ')
            .map(|s| s.to_string())
            .collect();

        config_lock.max_ram = configurable_map
            .get(CmdArgSetting::MaxRam(Default::default()).get_identifier())
            .expect("Programming error, value is not set")
            .get_value()
            .expect("Programming error, value is not set")
            .clone()
            .try_as_unsigned_integer()
            .expect("Programming error, value is not an unsigned integer");

        config_lock.min_ram = configurable_map
            .get(CmdArgSetting::MinRam(Default::default()).get_identifier())
            .expect("Programming error, value is not set")
            .get_value()
            .expect("Programming error, value is not set")
            .clone()
            .try_as_unsigned_integer()
            .expect("Programming error, value is not an unsigned integer");

        config_lock.java_cmd = Some(
            configurable_map
                .get(CmdArgSetting::JavaCmd(Default::default()).get_identifier())
                .expect("Programming error, value is not set")
                .get_value()
                .expect("Programming error, value is not set")
                .clone()
                .try_as_string()
                .expect("Programming error, value is not a string")
                .to_owned(),
        );
    }

    pub async fn send_rcon(&self, cmd: &str) -> Result<String, Error> {
        let a = self
            .rcon_conn
            .clone()
            .lock()
            .await
            .as_mut()
            .ok_or_else(|| {
                eyre!("Failed to send rcon command, rcon connection is not initialized")
            })?
            .cmd(cmd)
            .await
            .context("Failed to send rcon command")?;
        Ok(a)
    }
}

impl TInstance for MinecraftInstance {}<|MERGE_RESOLUTION|>--- conflicted
+++ resolved
@@ -36,13 +36,8 @@
 
 use crate::error::Error;
 use crate::event_broadcaster::EventBroadcaster;
-<<<<<<< HEAD
-use crate::events::{CausedBy, Event, EventInner, ProgressionEvent, ProgressionEventInner, ProgressionEventID};
+use crate::events::{Event, ProgressionEventID};
 use crate::macro_executor::{MacroExecutor, MacroPID};
-=======
-use crate::events::{Event, ProgressionEventID};
-use crate::macro_executor::MacroExecutor;
->>>>>>> 12ece2e3
 use crate::prelude::PATH_TO_BINARIES;
 use crate::traits::t_configurable::PathBuf;
 
@@ -486,10 +481,6 @@
                 None,
                 {
                     let event_broadcaster = event_broadcaster.clone();
-<<<<<<< HEAD
-                    let progression_event_id = progression_event_id;
-=======
->>>>>>> 12ece2e3
                     &move |dl| {
                         if let Some(total) = dl.total {
                             event_broadcaster.send(Event::new_progression_event_update(
