import { useUid, useUserInfo } from 'data/UserInfo';
import { addInstance, deleteInstance, updateInstance } from 'data/InstanceList';
import { LodestoneContext } from 'data/LodestoneContext';
import { useQueryClient } from '@tanstack/react-query';
import { useCallback, useContext, useEffect, useMemo, useRef } from 'react';
import { InstanceState } from 'bindings/InstanceState';
import { ClientEvent } from 'bindings/ClientEvent';
import { match, otherwise } from 'variant';
import { NotificationContext } from './NotificationContext';
import { EventQuery } from 'bindings/EventQuery';
import axios from 'axios';
import { LODESTONE_PORT } from 'utils/util';
import { UserPermission } from 'bindings/UserPermission';
import { PublicUser } from 'bindings/PublicUser';
import { toast } from 'react-toastify';
import { Player } from 'bindings/Player';

/**
 * does not return anything, call this for the side effect of subscribing to the event stream
 * information will be available in the query cache of the respective query cache
 */
export const useEventStream = () => {
  const queryClient = useQueryClient();
  const { dispatch, ongoingDispatch } = useContext(NotificationContext);
  const selfUid = useUid();
  const { token, core, setCoreConnectionStatus, setToken } =
    useContext(LodestoneContext);
  const socket = `${core.address}:${core.port}`;
  const wsRef = useRef<WebSocket | null>(null);
  const wsConnected = useRef(false);

  const eventQuery: EventQuery = useMemo(
    () => ({
      bearer_token: token,
      event_levels: null,
      event_types: null,
      instance_event_types: null,
      user_event_types: null,
      event_user_ids: null,
      event_instance_ids: null,
      time_range: null,
    }),
    [token]
  );

  const updateInstanceState = useCallback(
    (uuid: string, state: InstanceState) => {
      updateInstance(uuid, queryClient, (oldInfo) => {
        return { ...oldInfo, state };
      });
    },
    [queryClient]
  );
  const updateInstancePlayerCount = useCallback(
    (uuid: string, player_num: number) => {
      updateInstance(uuid, queryClient, (oldInfo) => {
        return {
          ...oldInfo,
          player_count: player_num,
        };
      });
    },
    [queryClient]
  );
  const updateInstancePlayerList = useCallback(
    (uuid: string, players: Player[]) => {
      updateInstance(uuid, queryClient, (oldInfo) => {
        return {
          ...oldInfo,
          player_list: players,
        };
      });
    },
    [queryClient]
  );
  const updatePermission = useCallback(
    (permission: UserPermission) => {
      queryClient.setQueryData(
        ['user', 'info'],
        (oldInfo: PublicUser | undefined) => {
          if (!oldInfo) return oldInfo;
          return {
            ...oldInfo,
            permissions: permission,
          };
        }
      );
    },
    [queryClient]
  );

  const handleEvent = useCallback(
    (event: ClientEvent, fresh: boolean) => {
      const { event_inner, snowflake } = event;

      match(event_inner, {
        InstanceEvent: ({
          instance_event_inner: event_inner,
          instance_uuid: uuid,
          instance_name: name,
        }) =>
          match(event_inner, {
            StateTransition: ({ to }) => {
              if (fresh) updateInstanceState(uuid, to);
              dispatch({
                title: `Instance ${name} ${
                  {
                    Starting: `is starting`,
                    Running: `started`,
                    Stopping: `is stopping`,
                    Stopped: `stopped`,
                    Error: `encountered an error`,
                  }[to]
                }!`,
                event,
                type: 'add',
              });
            },
            InstanceWarning: () => {
              toast.error(
                "Warning: An instance has encountered a warning. This shouldn't happen, please report this to the developers."
              );
              dispatch({
                title: `Instance ${name} encountered a warning`,
                event,
                type: 'add',
              });
            },
            InstanceError: () => {
              if (fresh) updateInstanceState(uuid, 'Error');
              dispatch({
                title: `Instance ${name} encountered an error`,
                event,
                type: 'add',
              });
            },
            InstanceInput: ({ message }) => {
              console.log(`Got input on ${name}: ${message}`);
            },
            InstanceOutput: ({ message }) => {
              console.log(`Got output on ${name}: ${message}`);
            },
            SystemMessage: ({ message }) => {
              console.log(`Got system message on ${name}: ${message}`);
            },
            PlayerChange: ({ player_list, players_joined, players_left }) => {
              console.log(`Got player change on ${name}: ${player_list}`);
              console.log(`${players_joined} joined ${name}`);
              console.log(`${players_left} left ${name}`);
              if (fresh) {
                updateInstancePlayerList(uuid, player_list);
                updateInstancePlayerCount(uuid, player_list.length);
              }

              // we don't need match statement on the type of player yet because there's only MinecraftPlayyer for now
              const player_list_names = player_list.map((p) => p.name);
              const players_joined_names = players_joined.map((p) => p.name);
              const players_left_names = players_left.map((p) => p.name);

              const title =
                (players_joined.length > 0
                  ? `${players_joined_names.join(', ')} Joined ${name}`
                  : '') +
                (players_left.length > 0 && players_joined.length > 0
                  ? ' and '
                  : '') +
                (players_left.length > 0
                  ? `${players_left_names.join(', ')} Left ${name}`
                  : '');
              if (title.length > 0)
                dispatch({
                  title,
                  event,
                  type: 'add',
                });
            },
            PlayerMessage: ({ player, player_message }) => {
              console.log(`${player} said ${player_message} on ${name}`);
              dispatch({
                title: `${player} said ${player_message} on ${name}`,
                event,
                type: 'add',
              });
            },
          }),
        UserEvent: ({ user_id: uid, user_event_inner: event_inner }) =>
          match(event_inner, {
            UserCreated: () => {
              console.log(`User ${uid} created`);
              if (fresh) queryClient.invalidateQueries(['user', 'list']);
              // dispatch({
              //   title: `User ${uid} created`,
              //   event,
              //   type: 'add',
              // });
            },
            UserDeleted: () => {
              console.log(`User ${uid} deleted`);
              if (fresh) {
                if (uid === selfUid) {
                  console.log('User deleted themselves, logging out');
                  setToken('', socket);
                  queryClient.setQueryData(['user', 'info'], undefined);
                }
                queryClient.setQueryData(
                  ['user', 'list'],
                  (oldList: { [uid: string]: PublicUser } | undefined) => {
                    if (!oldList) return oldList;
                    const newList = { ...oldList };
                    delete newList[uid];
                    return newList;
                  }
                );
              }
              // dispatch({
              //   title: `User ${uid} deleted`,
              //   event,
              //   type: 'add',
              // });
            },
            UserLoggedIn: () => {
              console.log(`User ${uid} logged in`);
              // dispatch({
              //   title: `User ${uid} logged in`,
              //   event,
              //   type: 'add',
              // });
            },
            UserLoggedOut: () => {
              console.log(`User ${uid} logged out`);
              // dispatch({
              //   title: `User ${uid} logged out`,
              //   event,
              //   type: 'add',
              // });
            },
            PermissionChanged: ({ new_permissions }) => {
              console.log(
                `User ${uid} permission changed to ${new_permissions}`
              );
              if (fresh) {
                if (uid === selfUid) {
                  updatePermission(new_permissions);
                }
                queryClient.setQueryData(
                  ['user', 'list'],
                  (oldList: { [uid: string]: PublicUser } | undefined) => {
                    if (!oldList) return oldList;
                    const newList = { ...oldList };
                    newList[uid].permissions = new_permissions;
                    return newList;
                  }
                );
              }
              // dispatch({
              //   title: `User ${uid}'s permission has changed`,
              //   event,
              //   type: 'add',
              // });
            },
          }),
        MacroEvent: ({
          instance_uuid: uuid,
          macro_pid,
          macro_event_inner: event_inner,
        }) =>
          match(event_inner, {
            MacroStarted: () => {
              console.log(`Macro ${macro_pid} started on ${uuid}`);
              dispatch({
                title: `Macro ${macro_pid} started on ${uuid}`,
                event,
                type: 'add',
              });
            },
            MacroStopped: () => {
              console.log(`Macro ${macro_pid} stopped on ${uuid}`);
              dispatch({
                title: `Macro ${macro_pid} stopped on ${uuid}`,
                event,
                type: 'add',
              });
            },
            MacroErrored: ({ error_msg }) => {
              console.log(
                `Macro ${macro_pid} errored on ${uuid}: ${error_msg}`
              );
              dispatch({
                title: `Macro ${macro_pid} errored on ${uuid}: ${error_msg}`,
                event,
                type: 'add',
              });
            },
          }),
        ProgressionEvent: (progressionEvent) => {
          ongoingDispatch({
            event,
            progressionEvent,
            dispatch,
          });
          // check if there's a "value"
          const inner = progressionEvent.progression_event_inner;
          if (fresh) {
            match(
              inner,
              otherwise(
                {
                  ProgressionEnd: ({ inner, message }) => {
                    if (!inner) return;
                    match(
                      inner,
                      otherwise(
                        {
                          InstanceCreation: (instance_info) =>
                            addInstance(instance_info, queryClient),
                          InstanceDelete: ({ instance_uuid: uuid }) =>
                            deleteInstance(uuid, queryClient),
                          FSOperationCompleted: ({ instance_uuid, success, message }) => {
                            if (success) {
                              toast.info(message)
                            } else {
                              toast.error(message)
                            }
                            queryClient.invalidateQueries(['instance', instance_uuid, 'fileList']);
                          }
                        },
                        // eslint-disable-next-line @typescript-eslint/no-empty-function
                        (_) => {}
                      )
                    );
                  },
                  ProgressionStart: ({ inner }) => {
                    if (!inner) return;
                    match(
                      inner,
                      otherwise(
                        {
                          // InstanceDelete: ({ instance_uuid: uuid }) =>
                          //   deleteInstance(uuid, queryClient),
                        },
                        // eslint-disable-next-line @typescript-eslint/no-empty-function
                        (_) => {}
                      )
                    );
                  },
                },
                // eslint-disable-next-line @typescript-eslint/no-empty-function
                (_) => {}
              )
            );
          }
        },
        FSEvent: ({ operation, target }) => {
          // console.log(`FS ${operation} on ${target.path}`);
          // match(target, {
          //   File: ({ path }) => {
          //     dispatch({
          //       title: `FS ${operation} on ${path}`,
          //       event,
          //       type: 'add',
          //     });
          //   },
          //   Directory: ({ path }) => {
          //     dispatch({
          //       title: `FS ${operation} on ${path}`,
          //       event,
          //       type: 'add',
          //     });
          //   },
          // });
        },
      });
    },
    [
      dispatch,
      ongoingDispatch,
      queryClient,
      updateInstancePlayerCount,
      updateInstanceState,
    ]
  );

  useEffect(() => {
    if (!token) return;

    dispatch({
      type: 'clear',
    });

    const bufferAddress = `/events/all/buffer?filter=${JSON.stringify(
      eventQuery
    )}`;

    axios.get<Array<ClientEvent>>(bufferAddress).then((response) => {
      response.data.forEach((event) => {
        handleEvent(event, false);
      });
    });
  }, [eventQuery, handleEvent, queryClient, token, core]);

  useEffect(() => {
    if (!token) return;

    const connectWebsocket = () => {
<<<<<<< HEAD
      const wsAddress = `${core.protocol === 'https' ? 'wss' : 'ws'}://${core.address}:${
        core.port ?? LODESTONE_PORT
      }/api/${core.apiVersion}/events/all/stream?filter=${JSON.stringify(
        eventQuery
      )}`;
=======
      const wsAddress = `ws://${core.address}:${core.port ?? LODESTONE_PORT
        }/api/${core.apiVersion}/events/all/stream?filter=${JSON.stringify(
          eventQuery
        )}`;
>>>>>>> 0744fe25

      if (wsRef.current) wsRef.current.close();

      const websocket = new WebSocket(wsAddress);

      wsRef.current = websocket;
      wsConnected.current = true;

      websocket.onopen = () => {
        console.log('websocket opened');
        setCoreConnectionStatus('success');
      };

      websocket.onerror = (event) => {
        console.error('websocket error', event);
        setCoreConnectionStatus('error');
        websocket.close();
      };

      websocket.onmessage = (messageEvent) => {
        const event: ClientEvent = JSON.parse(messageEvent.data);
        handleEvent(event, true);
      };

      websocket.onclose = () => {
        console.log('websocket closed');
        wsRef.current = null;
        if (!wsConnected.current) return;
        setTimeout(() => {
          console.log('reconnecting');
          connectWebsocket();
        }, 1000);
      };
    };

    try {
      connectWebsocket();
    } catch (e) {
      console.error(e);
      setCoreConnectionStatus('degraded');
    }
    return () => {
      console.log('unmounting event listener');
      wsConnected.current = false;
      if (wsRef.current) {
        wsRef.current.close();
      }
    };
  }, [handleEvent, token, eventQuery, handleEvent, core]);
};<|MERGE_RESOLUTION|>--- conflicted
+++ resolved
@@ -402,18 +402,11 @@
     if (!token) return;
 
     const connectWebsocket = () => {
-<<<<<<< HEAD
       const wsAddress = `${core.protocol === 'https' ? 'wss' : 'ws'}://${core.address}:${
         core.port ?? LODESTONE_PORT
       }/api/${core.apiVersion}/events/all/stream?filter=${JSON.stringify(
         eventQuery
       )}`;
-=======
-      const wsAddress = `ws://${core.address}:${core.port ?? LODESTONE_PORT
-        }/api/${core.apiVersion}/events/all/stream?filter=${JSON.stringify(
-          eventQuery
-        )}`;
->>>>>>> 0744fe25
 
       if (wsRef.current) wsRef.current.close();
 
