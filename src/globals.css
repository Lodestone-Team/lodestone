--- conflicted
+++ resolved
@@ -43,7 +43,6 @@
   z-index: 10000;
 }
 
-<<<<<<< HEAD
 input {
   /* just inherit all font-style, stop user agent stylesheet from setting it */
   font: inherit;
@@ -54,7 +53,8 @@
   text-shadow: inherit;
   text-align: inherit;
   text-decoration: inherit;
-=======
+}
+
 /* custom scrollbar */
 ::-webkit-scrollbar {
   width: 6px;
@@ -88,5 +88,4 @@
 
 .rc-tooltip {
   @apply opacity-100;
->>>>>>> f7bac34d
 }