--- conflicted
+++ resolved
@@ -41,11 +41,7 @@
 
 ## Contributing
 
-<<<<<<< HEAD
-Lodestone is still new and we have **a lot** of features planned for this year. Either way, we'd love to hear your feedback! If you have any suggestions, leave a GitHub issue or talk to us on our [Discord](https://discord.gg/PkHXRQXkf6).
-=======
-Lodestone is still new and we have *alot* of features planned for this year. Either way, we'd love to hear your feedback! If you have any suggestions, leave a GitHub issue or talk to us on our [Discord](https://discord.gg/PkHXRQXkf6).
->>>>>>> b75d6f2d
+Lodestone is still new and we have *a lot* of features planned for this year. Either way, we'd love to hear your feedback! If you have any suggestions, leave a GitHub issue or talk to us on our [Discord](https://discord.gg/PkHXRQXkf6).
 
 
 ## License
@@ -63,16 +59,10 @@
 
 ## Have questions?
 
-<<<<<<< HEAD
-Checkout our Q&A here for more info: https://github.com/Lodestone-Team/lodestone/wiki/Q&A
+Checkout our FAQ here for more info: https://github.com/Lodestone-Team/lodestone/wiki/FAQ
 
 You can also join our [Discord](https://discord.gg/PkHXRQXkf6) to ask questions and help for setting up Lodestone.
 
-=======
-Checkout our Q&A here for more info: https://github.com/Lodestone-Team/lodestone/wiki/FAQ
-
-You can also join our [Discord](https://discord.gg/PkHXRQXkf6) to ask questions and help for setting up Lodestone.
->>>>>>> b75d6f2d
 
 <p align="right">(<a href="#top">back to top</a>)</p>
 
